--- conflicted
+++ resolved
@@ -1,11 +1,3 @@
-[build-system]
-<<<<<<< HEAD
-build-backend = "setuptools.build_meta"
-requires = [
-    "setuptools",
-]
-
-[project]
 name = "kglab"
 version = "0.6.7"
 authors = [
@@ -58,127 +50,19 @@
     "Programming Language :: Python :: 3.10",
     "Operating System :: OS Independent",
     "License :: OSI Approved :: MIT License",
-=======
-requires = ["flit_core >=3.2,<4"]
-build-backend = "flit_core.buildapi"
-
-[project]
-name = "kglab"
-authors = [
-    {name = "Paco Nathan", email = "info@derwen.ai"}
-]
-description = "A simple abstraction layer in Python for building knowledge graphs"
-readme = "README.md"
-license = {file = "LICENSE"}
-requires-python = ">=3.7"
-dependencies = [
-    "aiohttp >= 3.8",
-    "chocolate >= 0.0.2",
-    "csvwlib >= 0.3.2",
-    "cryptography >= 35.0",
-    "decorator >= 5.1",
-    "fsspec[gs,s3] >= 2022.2",
-    "gcsfs >= 2022.2",
-    "icecream >= 2.1",
-    "morph-kgc >= 2.0.0",
-    "networkx >= 2.7",
-    "numpy >= 1.23.0",
-    "owlrl >= 6.0.2",
-    "oxrdflib >= 0.3.1",
-    "pandas >= 1.4",
-    "pslpython >= 2.2.2",
-    "pyarrow >= 7.0",
-    "pynvml >= 11.4",
-    "pyshacl >= 0.18",
-    "python-dateutil >= 2.8",
-    "pyvis >= 0.1.9",
-    "rdflib >= 6.1",
-    "requests >= 2.27",
-    "scikit-learn == 1.1.3",
-    "scipy >= 1.8.0",
-    "statsmodels >= 0.13",
-    "tqdm >= 4.63",
-    "urlpath >= 1.2",
-]
-classifiers = [
->>>>>>> 14b364d6
     "Development Status :: 5 - Production/Stable",
     "Intended Audience :: Developers",
     "Intended Audience :: Education",
     "Intended Audience :: Information Technology",
     "Intended Audience :: Science/Research",
-<<<<<<< HEAD
-=======
-    "License :: OSI Approved :: MIT License",
-    "Operating System :: OS Independent",
-    "Programming Language :: Python :: 3 :: Only",
-    "Programming Language :: Python :: 3.10",
-    "Programming Language :: Python :: 3.7",
-    "Programming Language :: Python :: 3.8",
-    "Programming Language :: Python :: 3.9",
-    "Programming Language :: Python",
->>>>>>> 14b364d6
     "Topic :: Scientific/Engineering :: Artificial Intelligence",
     "Topic :: Scientific/Engineering :: Human Machine Interfaces",
     "Topic :: Scientific/Engineering :: Information Analysis",
     "Topic :: Software Development :: Libraries :: Python Modules",
-<<<<<<< HEAD
     "Topic :: Text Processing :: Indexing"
 ]
 dynamic = ["dependencies", "readme"]
 
 [tool.setuptools.dynamic]
 dependencies = {file = ["requirements.txt"]}
-readme = {file = ["README.md"]}
-=======
-    "Topic :: Text Processing :: Indexing",
-]
-keywords = [
-    "controlled vocabulary",
-    "cugraph",
-    "deep learning",
-    "embedding",
-    "gpu",
-    "graph algorithms",
-    "igraph",
-    "inference",
-    "interactive visualization",
-    "json-ld",
-    "knowledge graph",
-    "managing namespaces",
-    "morph-kgc",
-    "n3",
-    "networkx",
-    "owl",
-    "pandas",
-    "parquet",
-    "probabilistic soft logic",
-    "psl",
-    "pyvis",
-    "rapids",
-    "rdf",
-    "rml",
-    "roam research",
-    "serialization",
-    "shacl",
-    "skos",
-    "sparql",
-    "statistical relational learning",
-    "topology",
-    "turtle",
-    "validation",
-]
-dynamic = ["version"]
-
-[project.urls]
-Home = "https://derwen.ai/docs/kgl/"
-DOI = "https://doi.org/10.5281/zenodo.6360664"
-Discussions = "https://www.linkedin.com/groups/6725785/"
-DockerHub = "https://hub.docker.com/r/derwenai/kglab"
-Tutorial = "https://derwen.ai/docs/kgl/tutorial/"
-Issues = "https://github.com/DerwenAI/kglab/issues"
-Source = "https://github.com/DerwenAI/kglab"
-
-[project.entry-points."rdf.plugins.store"]
-kglab = "kglab:PropertyStore"
->>>>>>> 14b364d6
+readme = {file = ["README.md"]}